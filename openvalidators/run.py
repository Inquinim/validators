--- conflicted
+++ resolved
@@ -35,16 +35,11 @@
 
             # Run multiple forwards.
             async def run_forward():
-<<<<<<< HEAD
-                coroutines = [forward(self) for _ in range(self.config.neuron.num_concurrent_forwards)]
-                await asyncio.gather(*coroutines)
-=======
                 coroutines = [
                     forward( self )
                     for _ in range( self.config.neuron.num_concurrent_forwards )
                 ]
                 await asyncio.gather( *coroutines )
->>>>>>> 74bb4c7c
 
             self.loop.run_until_complete(run_forward())
 
@@ -61,12 +56,8 @@
             if should_reinit_wandb(self):
                 reinit_wandb(self)
 
-<<<<<<< HEAD
-            self.prev_block = ttl_get_block(self)
-=======
             self.prev_block = ttl_get_block( self )
             self.step += 1
->>>>>>> 74bb4c7c
 
     except Exception as e:
         bt.logging.error( "Error in training loop", str( e ) )
