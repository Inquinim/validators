# The MIT License (MIT)
# Copyright © 2021 Yuma Rao

# Permission is hereby granted, free of charge, to any person obtaining a copy of this software and associated
# documentation files (the “Software”), to deal in the Software without restriction, including without limitation
# the rights to use, copy, modify, merge, publish, distribute, sublicense, and/or sell copies of the Software,
# and to permit persons to whom the Software is furnished to do so, subject to the following conditions:

# The above copyright notice and this permission notice shall be included in all copies or substantial portions of
# the Software.

# THE SOFTWARE IS PROVIDED “AS IS”, WITHOUT WARRANTY OF ANY KIND, EXPRESS OR IMPLIED, INCLUDING BUT NOT LIMITED TO
# THE WARRANTIES OF MERCHANTABILITY, FITNESS FOR A PARTICULAR PURPOSE AND NONINFRINGEMENT. IN NO EVENT SHALL
# THE AUTHORS OR COPYRIGHT HOLDERS BE LIABLE FOR ANY CLAIM, DAMAGES OR OTHER LIABILITY, WHETHER IN AN ACTION
# OF CONTRACT, TORT OR OTHERWISE, ARISING FROM, OUT OF OR IN CONNECTION WITH THE SOFTWARE OR THE USE OR OTHER
# DEALINGS IN THE SOFTWARE.

# Utils for weights setting on chain.

import wandb
import torch
import bittensor as bt
from openvalidators.misc import ttl_get_block
import openvalidators


def should_set_weights(self) -> bool:
    # Check if enough epoch blocks have elapsed since the last epoch.
    if self.config.neuron.disable_set_weights:
        return False

<<<<<<< HEAD
    return ttl_get_block(self) % self.config.neuron.epoch_length <= self.prev_block % self.config.neuron.epoch_length

=======
    return ttl_get_block( self ) % self.config.neuron.epoch_length < self.prev_block % self.config.neuron.epoch_length
>>>>>>> 74bb4c7c

def set_weights(self):
    # Calculate the average reward for each uid across non-zero values.
    # Replace any NaN values with 0.
    raw_weights = torch.nn.functional.normalize(self.moving_averaged_scores, p=1, dim=0)
    bt.logging.trace("raw_weights", raw_weights)
    bt.logging.trace("top10 values", raw_weights.sort()[0])
    bt.logging.trace("top10 uids", raw_weights.sort()[1])

    # Process the raw weights to final_weights via subtensor limitations.
    (processed_weight_uids, processed_weights,) = bt.utils.weight_utils.process_weights_for_netuid(
        uids=self.metagraph.uids.to("cpu"),
        weights=raw_weights.to("cpu"),
        netuid=self.config.netuid,
        subtensor=self.subtensor,
        metagraph=self.metagraph,
    )
    bt.logging.trace("processed_weights", processed_weights)
    bt.logging.trace("processed_weight_uids", processed_weight_uids)

    # Set the weights on chain via our subtensor connection.
    wandb.log({"set_weights": list(zip(processed_weight_uids.tolist(), processed_weights.tolist()))})
    self.subtensor.set_weights(
        wallet=self.wallet,
        netuid=self.config.netuid,
        uids=processed_weight_uids,
        weights=processed_weights,
        wait_for_finalization=False,
<<<<<<< HEAD
        version_key=openvalidators.__spec_version__,
    )

    self.last_set_weights_block = self.subtensor.block
=======
        version_key = openvalidators.__spec_version__
    )
>>>>>>> 74bb4c7c
<|MERGE_RESOLUTION|>--- conflicted
+++ resolved
@@ -29,12 +29,7 @@
     if self.config.neuron.disable_set_weights:
         return False
 
-<<<<<<< HEAD
-    return ttl_get_block(self) % self.config.neuron.epoch_length <= self.prev_block % self.config.neuron.epoch_length
-
-=======
     return ttl_get_block( self ) % self.config.neuron.epoch_length < self.prev_block % self.config.neuron.epoch_length
->>>>>>> 74bb4c7c
 
 def set_weights(self):
     # Calculate the average reward for each uid across non-zero values.
@@ -63,12 +58,5 @@
         uids=processed_weight_uids,
         weights=processed_weights,
         wait_for_finalization=False,
-<<<<<<< HEAD
         version_key=openvalidators.__spec_version__,
-    )
-
-    self.last_set_weights_block = self.subtensor.block
-=======
-        version_key = openvalidators.__spec_version__
-    )
->>>>>>> 74bb4c7c
+    )